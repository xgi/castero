import os
from unittest import mock

import vlc

from castero.config import Config
from castero.feed import Feed
from castero.queue import Queue
from castero.player import Player

my_dir = os.path.dirname(os.path.realpath(__file__))

feed = Feed(file=my_dir + "/feeds/valid_basic.xml")


def test_queue_init():
    myqueue = Queue(Config)
    assert isinstance(myqueue, Queue)


def test_queue_first():
<<<<<<< HEAD
    myqueue = Queue(Config)
=======
    myqueue = Queue(config)
    player1 = mock.MagicMock(spec=Player)

>>>>>>> 3d61ab37
    myqueue.add(player1)
    assert myqueue.first == player1


def test_queue_get():
<<<<<<< HEAD
    myqueue = Queue(Config)
=======
    myqueue = Queue(config)
    player1 = mock.MagicMock(spec=Player)
    player2 = mock.MagicMock(spec=Player)

>>>>>>> 3d61ab37
    myqueue.add(player1)
    myqueue.add(player2)
    retrieved_player1 = myqueue[0]
    assert retrieved_player1 == player1
    retrieved_player2 = myqueue[1]
    assert retrieved_player2 == player2


def test_queue_add():
<<<<<<< HEAD
    myqueue = Queue(Config)
=======
    myqueue = Queue(config)
    player1 = mock.MagicMock(spec=Player)

>>>>>>> 3d61ab37
    myqueue.add(player1)
    assert myqueue.length == 1


def test_queue_length():
<<<<<<< HEAD
    myqueue = Queue(Config)
=======
    myqueue = Queue(config)
    player1 = mock.MagicMock(spec=Player)
    player2 = mock.MagicMock(spec=Player)
    player3 = mock.MagicMock(spec=Player)

>>>>>>> 3d61ab37
    assert myqueue.length == 0
    myqueue.add(player1)
    assert myqueue.length == 1
    myqueue.add(player2)
    assert myqueue.length == 2
    myqueue.add(player3)
    assert myqueue.length == 3


def test_queue_clear():
<<<<<<< HEAD
    myqueue = Queue(Config)
=======
    myqueue = Queue(config)
    player1 = mock.MagicMock(spec=Player)
    player2 = mock.MagicMock(spec=Player)

>>>>>>> 3d61ab37
    myqueue.add(player1)
    myqueue.add(player2)
    assert myqueue.length == 2
    myqueue.clear()
    assert myqueue.length == 0


def test_queue_remove():
<<<<<<< HEAD
    myqueue = Queue(Config)
=======
    myqueue = Queue(config)
    player1 = mock.MagicMock(spec=Player)
    player2 = mock.MagicMock(spec=Player)

>>>>>>> 3d61ab37
    myqueue.add(player1)
    myqueue.add(player2)
    assert myqueue.length == 2
    removed_index = myqueue.remove(player1)
    assert removed_index == 0
    assert myqueue.length == 1
    assert myqueue.first == player2


def test_queue_next():
<<<<<<< HEAD
    myqueue = Queue(Config)
=======
    myqueue = Queue(config)
    player1 = mock.MagicMock(spec=Player)
    player2 = mock.MagicMock(spec=Player)

>>>>>>> 3d61ab37
    myqueue.add(player1)
    myqueue.add(player2)
    assert myqueue.length == 2
    myqueue.next()
    assert myqueue.length == 1


def test_queue_play():
<<<<<<< HEAD
    myqueue = Queue(Config)
=======
    myqueue = Queue(config)
    player1 = mock.MagicMock(spec=Player)

>>>>>>> 3d61ab37
    myqueue.add(player1)
    myqueue.play()
    player1.play.assert_called_once()


def test_queue_pause():
<<<<<<< HEAD
    myqueue = Queue(Config)
=======
    myqueue = Queue(config)
    player1 = mock.MagicMock(spec=Player)

>>>>>>> 3d61ab37
    myqueue.add(player1)
    myqueue.pause()
    player1.pause.assert_called_once()


def test_queue_stop():
<<<<<<< HEAD
    myqueue = Queue(Config)
=======
    myqueue = Queue(config)
    player1 = mock.MagicMock(spec=Player)

>>>>>>> 3d61ab37
    myqueue.add(player1)
    myqueue.stop()
    player1.stop.assert_called_once()


def test_queue_toggle():
<<<<<<< HEAD
    myqueue = Queue(Config)
=======
    myqueue = Queue(config)
    player1 = mock.MagicMock(spec=Player)

>>>>>>> 3d61ab37
    myqueue.add(player1)
    myqueue.toggle()
    player1.play.assert_called_once()
    player1.state = 1
    myqueue.toggle()
    player1.pause.assert_called_once()


def test_queue_seek():
<<<<<<< HEAD
    myqueue = Queue(Config)
=======
    myqueue = Queue(config)
    player1 = mock.MagicMock(spec=Player)

>>>>>>> 3d61ab37
    myqueue.add(player1)
    myqueue.seek(1)
<<<<<<< HEAD
    assert player1.time == int(Config["seek_distance"]) * 1000
    myqueue.stop()
=======
    player1.seek.assert_called_with(1, int(config["seek_distance"]))
>>>>>>> 3d61ab37
<|MERGE_RESOLUTION|>--- conflicted
+++ resolved
@@ -19,26 +19,18 @@
 
 
 def test_queue_first():
-<<<<<<< HEAD
     myqueue = Queue(Config)
-=======
-    myqueue = Queue(config)
     player1 = mock.MagicMock(spec=Player)
 
->>>>>>> 3d61ab37
     myqueue.add(player1)
     assert myqueue.first == player1
 
 
 def test_queue_get():
-<<<<<<< HEAD
     myqueue = Queue(Config)
-=======
-    myqueue = Queue(config)
     player1 = mock.MagicMock(spec=Player)
     player2 = mock.MagicMock(spec=Player)
 
->>>>>>> 3d61ab37
     myqueue.add(player1)
     myqueue.add(player2)
     retrieved_player1 = myqueue[0]
@@ -48,27 +40,19 @@
 
 
 def test_queue_add():
-<<<<<<< HEAD
     myqueue = Queue(Config)
-=======
-    myqueue = Queue(config)
     player1 = mock.MagicMock(spec=Player)
 
->>>>>>> 3d61ab37
     myqueue.add(player1)
     assert myqueue.length == 1
 
 
 def test_queue_length():
-<<<<<<< HEAD
     myqueue = Queue(Config)
-=======
-    myqueue = Queue(config)
     player1 = mock.MagicMock(spec=Player)
     player2 = mock.MagicMock(spec=Player)
     player3 = mock.MagicMock(spec=Player)
 
->>>>>>> 3d61ab37
     assert myqueue.length == 0
     myqueue.add(player1)
     assert myqueue.length == 1
@@ -79,14 +63,10 @@
 
 
 def test_queue_clear():
-<<<<<<< HEAD
     myqueue = Queue(Config)
-=======
-    myqueue = Queue(config)
     player1 = mock.MagicMock(spec=Player)
     player2 = mock.MagicMock(spec=Player)
 
->>>>>>> 3d61ab37
     myqueue.add(player1)
     myqueue.add(player2)
     assert myqueue.length == 2
@@ -95,14 +75,10 @@
 
 
 def test_queue_remove():
-<<<<<<< HEAD
     myqueue = Queue(Config)
-=======
-    myqueue = Queue(config)
     player1 = mock.MagicMock(spec=Player)
     player2 = mock.MagicMock(spec=Player)
 
->>>>>>> 3d61ab37
     myqueue.add(player1)
     myqueue.add(player2)
     assert myqueue.length == 2
@@ -113,14 +89,10 @@
 
 
 def test_queue_next():
-<<<<<<< HEAD
     myqueue = Queue(Config)
-=======
-    myqueue = Queue(config)
     player1 = mock.MagicMock(spec=Player)
     player2 = mock.MagicMock(spec=Player)
 
->>>>>>> 3d61ab37
     myqueue.add(player1)
     myqueue.add(player2)
     assert myqueue.length == 2
@@ -129,52 +101,36 @@
 
 
 def test_queue_play():
-<<<<<<< HEAD
     myqueue = Queue(Config)
-=======
-    myqueue = Queue(config)
     player1 = mock.MagicMock(spec=Player)
 
->>>>>>> 3d61ab37
     myqueue.add(player1)
     myqueue.play()
     player1.play.assert_called_once()
 
 
 def test_queue_pause():
-<<<<<<< HEAD
     myqueue = Queue(Config)
-=======
-    myqueue = Queue(config)
     player1 = mock.MagicMock(spec=Player)
 
->>>>>>> 3d61ab37
     myqueue.add(player1)
     myqueue.pause()
     player1.pause.assert_called_once()
 
 
 def test_queue_stop():
-<<<<<<< HEAD
     myqueue = Queue(Config)
-=======
-    myqueue = Queue(config)
     player1 = mock.MagicMock(spec=Player)
 
->>>>>>> 3d61ab37
     myqueue.add(player1)
     myqueue.stop()
     player1.stop.assert_called_once()
 
 
 def test_queue_toggle():
-<<<<<<< HEAD
     myqueue = Queue(Config)
-=======
-    myqueue = Queue(config)
     player1 = mock.MagicMock(spec=Player)
 
->>>>>>> 3d61ab37
     myqueue.add(player1)
     myqueue.toggle()
     player1.play.assert_called_once()
@@ -184,18 +140,9 @@
 
 
 def test_queue_seek():
-<<<<<<< HEAD
     myqueue = Queue(Config)
-=======
-    myqueue = Queue(config)
     player1 = mock.MagicMock(spec=Player)
 
->>>>>>> 3d61ab37
     myqueue.add(player1)
     myqueue.seek(1)
-<<<<<<< HEAD
-    assert player1.time == int(Config["seek_distance"]) * 1000
-    myqueue.stop()
-=======
-    player1.seek.assert_called_with(1, int(config["seek_distance"]))
->>>>>>> 3d61ab37
+    player1.seek.assert_called_with(1, int(config["seek_distance"]))